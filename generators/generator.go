--- conflicted
+++ resolved
@@ -65,8 +65,6 @@
 	currentIndex int
 )
 
-<<<<<<< HEAD
-=======
 // GeneratorJSON struct containing all possible options
 type GeneratorJSON struct {
 	// Type of object to genereate.
@@ -118,7 +116,6 @@
 	RefContent *GeneratorJSON `json:"refContent"`
 }
 
->>>>>>> 9f70e1f4
 // RandSource stores ressources to get random value. Keep both as
 // src.int63() is faster than r.int63().
 type RandSource struct {
